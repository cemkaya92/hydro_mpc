--- conflicted
+++ resolved
@@ -162,17 +162,10 @@
         ts = TrajectorySetpoint()
         ts.timestamp = self._now_us()
         
-        # Ignore position/accel by setting NaN (PX4 treats NaN as 'unused')
-<<<<<<< HEAD
+        # Ignore position/accel by setting NaN (PX4 treats NaN as 'unused'
         # ts.position = [math.nan, math.nan, math.nan]
         # ts.acceleration = [math.nan, math.nan, math.nan]
         ts.position = [0.0, 0.0, 0.0]
-=======
-         
-	
-        ts.position = [0.0, 0.0, 0.0]
-	
->>>>>>> 3eb78686
         ts.acceleration = [0.0, 0.0, 0.0]
 
         # Command zero velocity (safe hold)
